# brandme-agents/identity/src/main.py

<<<<<<< HEAD
=======
from typing import List
>>>>>>> 871f1c95
from fastapi import FastAPI, Request
from fastapi.responses import JSONResponse
from contextlib import asynccontextmanager
import asyncpg

from brandme_core.logging import get_logger, redact_user_id, ensure_request_id

logger = get_logger("identity_service")


@asynccontextmanager
async def lifespan(app: FastAPI):
<<<<<<< HEAD
=======
    # Startup
>>>>>>> 871f1c95
    app.state.db_pool = await asyncpg.create_pool(
        host="postgres",
        port=5432,
        database="brandme",
        user="postgres",
        password="postgres",
        min_size=5,
        max_size=20,
    )
    logger.info({"event": "identity_service_started"})
    yield
<<<<<<< HEAD
=======
    # Shutdown
>>>>>>> 871f1c95
    await app.state.db_pool.close()
    logger.info({"event": "identity_service_stopped"})


app = FastAPI(lifespan=lifespan)


@app.get("/identity/{user_id}/profile")
async def get_identity_profile(user_id: str, request: Request):
    """
    Get user identity profile including consent graph.
    Returns synthetic record if user not found (prevents 500s during scanning).
<<<<<<< HEAD
    TODO: persist friends_allowed in a consent graph table.
    TODO: expose consent_version history for audit/transparency.
    """
=======
    """
    # TODO: persist and retrieve friends_allowed and consent_version from consent graph tables.

    # MLS stub: return synthetic profile
>>>>>>> 871f1c95
    payload = {
        "user_id": user_id,
        "display_name": "unknown",
        "region_code": "unknown",
        "trust_score": 0.5,
        "did_cardano": None,
        "friends_allowed": [],
        "consent_version": "consent_v1_alpha",
    }

    response = JSONResponse(content=payload)
    request_id = ensure_request_id(request, response)

<<<<<<< HEAD
    logger.info({
        "event": "identity_profile_lookup",
        "user_redacted": redact_user_id(user_id),
        "region_code": payload["region_code"],
        "trust_score": payload["trust_score"],
        "friends_allowed_count": len(payload["friends_allowed"]),
        "request_id": request_id,
    })
=======
    logger.info(
        {
            "event": "identity_profile_lookup",
            "user_redacted": redact_user_id(user_id),
            "region_code": payload["region_code"],
            "trust_score": payload["trust_score"],
            "friends_allowed_count": len(payload["friends_allowed"]),
            "request_id": request_id,
        }
    )
>>>>>>> 871f1c95

    return response


@app.get("/health")
async def health():
    return JSONResponse(content={"status": "ok"})<|MERGE_RESOLUTION|>--- conflicted
+++ resolved
@@ -1,9 +1,6 @@
 # brandme-agents/identity/src/main.py
 
-<<<<<<< HEAD
-=======
 from typing import List
->>>>>>> 871f1c95
 from fastapi import FastAPI, Request
 from fastapi.responses import JSONResponse
 from contextlib import asynccontextmanager
@@ -16,10 +13,7 @@
 
 @asynccontextmanager
 async def lifespan(app: FastAPI):
-<<<<<<< HEAD
-=======
     # Startup
->>>>>>> 871f1c95
     app.state.db_pool = await asyncpg.create_pool(
         host="postgres",
         port=5432,
@@ -31,10 +25,7 @@
     )
     logger.info({"event": "identity_service_started"})
     yield
-<<<<<<< HEAD
-=======
     # Shutdown
->>>>>>> 871f1c95
     await app.state.db_pool.close()
     logger.info({"event": "identity_service_stopped"})
 
@@ -47,16 +38,13 @@
     """
     Get user identity profile including consent graph.
     Returns synthetic record if user not found (prevents 500s during scanning).
-<<<<<<< HEAD
     TODO: persist friends_allowed in a consent graph table.
     TODO: expose consent_version history for audit/transparency.
     """
-=======
     """
     # TODO: persist and retrieve friends_allowed and consent_version from consent graph tables.
 
     # MLS stub: return synthetic profile
->>>>>>> 871f1c95
     payload = {
         "user_id": user_id,
         "display_name": "unknown",
@@ -70,7 +58,6 @@
     response = JSONResponse(content=payload)
     request_id = ensure_request_id(request, response)
 
-<<<<<<< HEAD
     logger.info({
         "event": "identity_profile_lookup",
         "user_redacted": redact_user_id(user_id),
@@ -79,7 +66,6 @@
         "friends_allowed_count": len(payload["friends_allowed"]),
         "request_id": request_id,
     })
-=======
     logger.info(
         {
             "event": "identity_profile_lookup",
@@ -90,7 +76,6 @@
             "request_id": request_id,
         }
     )
->>>>>>> 871f1c95
 
     return response
 

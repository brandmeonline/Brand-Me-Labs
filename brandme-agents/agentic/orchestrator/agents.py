# brandme-agents/agentic/orchestrator/agents.py

<<<<<<< HEAD
from typing import TypedDict, Optional

=======
"""
Agentic orchestrator using LangGraph for autonomous multi-agent scan flow.

This represents the long-term autonomous orchestrator:
ScanAgent → IdentityAgent → PolicyAgent → ComplianceAgent

MUST align to our audit + escalation posture.
"""

from typing import TypedDict, Optional
>>>>>>> 871f1c95
from brandme_core.logging import get_logger, redact_user_id, truncate_id

logger = get_logger("agentic_orchestrator")

<<<<<<< HEAD

class AgentState(TypedDict):
    """State model for agent graph."""

    request_id: Optional[str]
    scan_id: Optional[str]
    scanner_user_id: Optional[str]
    garment_id: Optional[str]
    garment_tag: Optional[str]
    region_code: Optional[str]
    policy_decision: Optional[str]
    resolved_scope: Optional[str]
    policy_version: Optional[str]
    requires_human_approval: Optional[bool]
    facets: Optional[list]
    cardano_tx_hash: Optional[str]
    midnight_tx_hash: Optional[str]


def scan_agent(state: AgentState) -> AgentState:
    """
    ScanAgent: resolve garment_tag -> garment_id.
    """
    logger.debug({
        "event": "scan_agent_started",
        "request_id": state.get("request_id"),
        "scan_id": state.get("scan_id"),
        "scanner_user": redact_user_id(state.get("scanner_user_id", "")),
        "garment_partial": truncate_id(state.get("garment_id", "")),
        "policy_decision": state.get("policy_decision"),
        "requires_human_approval": state.get("requires_human_approval", False),
    })

    state["garment_id"] = "GRMT_" + str(state.get("garment_tag", "unknown"))[:8]

    logger.debug({
        "event": "scan_agent_completed",
        "request_id": state.get("request_id"),
        "garment_partial": truncate_id(state.get("garment_id", "")),
    })

    return state


def identity_agent(state: AgentState) -> AgentState:
    """
    IdentityAgent: fetch user profile and consent graph.
    """
    logger.debug({
        "event": "identity_agent_started",
        "request_id": state.get("request_id"),
        "scanner_user": redact_user_id(state.get("scanner_user_id", "")),
        "garment_partial": truncate_id(state.get("garment_id", "")),
        "policy_decision": state.get("policy_decision"),
        "requires_human_approval": state.get("requires_human_approval", False),
    })

    logger.debug({
        "event": "identity_agent_completed",
        "request_id": state.get("request_id"),
    })

    return state


def policy_agent(state: AgentState) -> AgentState:
    """
    PolicyAgent: determine policy decision and resolved_scope.

    NEVER reveal full facet bodies, pricing lineage, or ownership chain from inside the agent.

    If policy_decision == "escalate" OR requires_human_approval == True:
    - STOP automation, queue /audit/escalate, and DO NOT call orchestrator anchoring.
    - A human in governance_console will review.
    - This prevents silent auto-leak of private data.
    """
    logger.debug({
        "event": "policy_agent_started",
        "request_id": state.get("request_id"),
        "scanner_user": redact_user_id(state.get("scanner_user_id", "")),
        "garment_partial": truncate_id(state.get("garment_id", "")),
        "region_code": state.get("region_code"),
        "policy_decision": state.get("policy_decision"),
        "requires_human_approval": state.get("requires_human_approval", False),
    })

    state["policy_decision"] = "allow"
    state["resolved_scope"] = "public"
    state["policy_version"] = "policy_v1_us-east1"
    state["requires_human_approval"] = False

    logger.debug({
        "event": "policy_agent_completed",
        "request_id": state.get("request_id"),
        "policy_decision": state.get("policy_decision"),
        "requires_human_approval": state.get("requires_human_approval"),
    })

    if state.get("requires_human_approval"):
        logger.info({
            "event": "policy_agent_escalation_required",
            "request_id": state.get("request_id"),
            "scan_id": state.get("scan_id"),
            "policy_decision": state.get("policy_decision"),
        })
        return state

    return state


def compliance_agent(state: AgentState) -> AgentState:
    """
    ComplianceAgent: fetch facets, anchor, audit.

    NEVER log or return facet bodies, pricing history, or ownership lineage.
    If policy_decision == "escalate" or requires_human_approval == True:
    - DO NOT call orchestrator anchoring automatically.
    - Human must approve in governance_console.
    """
    logger.debug({
        "event": "compliance_agent_started",
        "request_id": state.get("request_id"),
        "scan_id": state.get("scan_id"),
        "scanner_user": redact_user_id(state.get("scanner_user_id", "")),
        "garment_partial": truncate_id(state.get("garment_id", "")),
        "policy_decision": state.get("policy_decision"),
        "requires_human_approval": state.get("requires_human_approval", False),
    })

    state["facets"] = [{"facet_type": "ESG", "facet_payload_preview": {"summary": "stub"}}]
    state["cardano_tx_hash"] = "tx_cardano_stub"
    state["midnight_tx_hash"] = "tx_midnight_stub"

    logger.debug({
        "event": "compliance_agent_completed",
        "request_id": state.get("request_id"),
        "scan_id": state.get("scan_id"),
    })

    return state


def build_agent_graph():
    """
=======

class AgentState(TypedDict):
    """State model for agent graph."""

    request_id: Optional[str]
    scan_id: Optional[str]
    scanner_user_id: Optional[str]
    garment_id: Optional[str]
    garment_tag: Optional[str]
    region_code: Optional[str]
    policy_decision: Optional[str]
    resolved_scope: Optional[str]
    policy_version: Optional[str]
    requires_human_approval: Optional[bool]
    facets: Optional[list]
    cardano_tx_hash: Optional[str]
    midnight_tx_hash: Optional[str]


def scan_agent(state: AgentState) -> AgentState:
    """
    ScanAgent: resolve garment_tag -> garment_id.
    """
    logger.debug(
        {
            "event": "scan_agent_started",
            "request_id": state.get("request_id"),
            "scan_id": state.get("scan_id"),
            "garment_tag": state.get("garment_tag"),
        }
    )

    # TODO: lookup garment_id from garment_tag
    # For MLS stub:
    state["garment_id"] = "GRMT_" + str(state.get("garment_tag", "unknown"))[:8]

    logger.debug(
        {
            "event": "scan_agent_completed",
            "request_id": state.get("request_id"),
            "garment_partial": truncate_id(state.get("garment_id", "")),
        }
    )

    return state


def identity_agent(state: AgentState) -> AgentState:
    """
    IdentityAgent: fetch user profile and consent graph.
    """
    logger.debug(
        {
            "event": "identity_agent_started",
            "request_id": state.get("request_id"),
            "scanner_user": redact_user_id(state.get("scanner_user_id", "")),
        }
    )

    # TODO: call identity service for consent graph
    # For MLS stub: no-op

    logger.debug(
        {
            "event": "identity_agent_completed",
            "request_id": state.get("request_id"),
        }
    )

    return state


def policy_agent(state: AgentState) -> AgentState:
    """
    PolicyAgent: determine policy decision and resolved_scope.

    TODO: NEVER return or log facet bodies, pricing history, or ownership lineage from inside the agent.

    If policy_decision == "escalate" or requires_human_approval == True:
    - STOP AUTOMATION.
    - Queue escalation via compliance /audit/escalate.
    - DO NOT call orchestrator anchoring automatically.
    - Human must approve in governance_console.
    """
    logger.debug(
        {
            "event": "policy_agent_started",
            "request_id": state.get("request_id"),
            "scanner_user": redact_user_id(state.get("scanner_user_id", "")),
            "garment_partial": truncate_id(state.get("garment_id", "")),
            "region_code": state.get("region_code"),
        }
    )

    # TODO: call policy service
    # For MLS stub:
    state["policy_decision"] = "allow"
    state["resolved_scope"] = "public"
    state["policy_version"] = "policy_v1_us-east1"
    state["requires_human_approval"] = False

    logger.debug(
        {
            "event": "policy_agent_completed",
            "request_id": state.get("request_id"),
            "policy_decision": state.get("policy_decision"),
            "requires_human_approval": state.get("requires_human_approval"),
        }
    )

    # TODO: If requires_human_approval == True, STOP and queue escalation
    if state.get("requires_human_approval"):
        logger.info(
            {
                "event": "policy_agent_escalation_required",
                "request_id": state.get("request_id"),
                "scan_id": state.get("scan_id"),
                "policy_decision": state.get("policy_decision"),
            }
        )
        # STOP AUTOMATION HERE
        # DO NOT proceed to ComplianceAgent
        # Queue escalation via compliance /audit/escalate
        return state

    return state


def compliance_agent(state: AgentState) -> AgentState:
    """
    ComplianceAgent: fetch facets, anchor, audit.

    TODO: NEVER log or return facet bodies, pricing history, or ownership lineage.
    If policy_decision == "escalate" or requires_human_approval == True:
    - DO NOT call orchestrator anchoring automatically.
    - Human must approve in governance_console.
    """
    logger.debug(
        {
            "event": "compliance_agent_started",
            "request_id": state.get("request_id"),
            "scan_id": state.get("scan_id"),
        }
    )

    # TODO: call knowledge service for facets
    # TODO: call orchestrator for anchoring
    # TODO: call compliance for audit logging

    # For MLS stub:
    state["facets"] = [{"facet_type": "ESG", "facet_payload_preview": {"summary": "stub"}}]
    state["cardano_tx_hash"] = "tx_cardano_stub"
    state["midnight_tx_hash"] = "tx_midnight_stub"

    logger.debug(
        {
            "event": "compliance_agent_completed",
            "request_id": state.get("request_id"),
            "scan_id": state.get("scan_id"),
        }
    )

    return state


def build_agent_graph():
    """
>>>>>>> 871f1c95
    Build LangGraph agent graph for autonomous scan flow.

    TODO: Integrate with LangGraph StateGraph, add conditional edges based on requires_human_approval.
    """
<<<<<<< HEAD
=======
    # Placeholder for LangGraph integration
    # from langgraph.graph import StateGraph
    # graph = StateGraph(AgentState)
    # graph.add_node("scan", scan_agent)
    # graph.add_node("identity", identity_agent)
    # graph.add_node("policy", policy_agent)
    # graph.add_node("compliance", compliance_agent)
    # graph.add_edge("scan", "identity")
    # graph.add_edge("identity", "policy")
    # graph.add_conditional_edges(
    #     "policy",
    #     lambda state: "END" if state.get("requires_human_approval") else "compliance",
    # )
    # graph.set_entry_point("scan")
    # return graph.compile()

>>>>>>> 871f1c95
    logger.info({"event": "agent_graph_placeholder"})
    return None<|MERGE_RESOLUTION|>--- conflicted
+++ resolved
@@ -1,9 +1,7 @@
 # brandme-agents/agentic/orchestrator/agents.py
 
-<<<<<<< HEAD
 from typing import TypedDict, Optional
 
-=======
 """
 Agentic orchestrator using LangGraph for autonomous multi-agent scan flow.
 
@@ -14,12 +12,10 @@
 """
 
 from typing import TypedDict, Optional
->>>>>>> 871f1c95
 from brandme_core.logging import get_logger, redact_user_id, truncate_id
 
 logger = get_logger("agentic_orchestrator")
 
-<<<<<<< HEAD
 
 class AgentState(TypedDict):
     """State model for agent graph."""
@@ -164,7 +160,6 @@
 
 def build_agent_graph():
     """
-=======
 
 class AgentState(TypedDict):
     """State model for agent graph."""
@@ -332,13 +327,10 @@
 
 def build_agent_graph():
     """
->>>>>>> 871f1c95
     Build LangGraph agent graph for autonomous scan flow.
 
     TODO: Integrate with LangGraph StateGraph, add conditional edges based on requires_human_approval.
     """
-<<<<<<< HEAD
-=======
     # Placeholder for LangGraph integration
     # from langgraph.graph import StateGraph
     # graph = StateGraph(AgentState)
@@ -355,6 +347,5 @@
     # graph.set_entry_point("scan")
     # return graph.compile()
 
->>>>>>> 871f1c95
     logger.info({"event": "agent_graph_placeholder"})
     return None
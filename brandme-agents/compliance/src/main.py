--- conflicted
+++ resolved
@@ -40,10 +40,7 @@
 
 @asynccontextmanager
 async def lifespan(app: FastAPI):
-<<<<<<< HEAD
-=======
     # Startup
->>>>>>> 871f1c95
     app.state.db_pool = await asyncpg.create_pool(
         host="postgres",
         port=5432,
@@ -55,7 +52,6 @@
     )
     logger.info({"event": "compliance_service_started"})
     yield
-<<<<<<< HEAD
     await app.state.db_pool.close()
     logger.info({"event": "compliance_service_stopped"})
 
@@ -114,7 +110,6 @@
         "request_id": request_id,
     })
 
-=======
     # Shutdown
     await app.state.db_pool.close()
     logger.info({"event": "compliance_service_stopped"})
@@ -180,7 +175,6 @@
         }
     )
 
->>>>>>> 871f1c95
     return response
 
 
@@ -190,7 +184,6 @@
     Record blockchain anchor hashes for a scan.
     NEVER log private Midnight payloads, only tx hashes.
     """
-<<<<<<< HEAD
     response = JSONResponse(content={"status": "ok"})
     request_id = ensure_request_id(request, response)
 
@@ -204,7 +197,6 @@
 
     return response
 
-=======
     # For now, just acknowledge. In production, persist reconciliation row.
 
     response = JSONResponse(content={"status": "ok"})
@@ -222,7 +214,6 @@
 
     return response
 
->>>>>>> 871f1c95
 
 @app.post("/audit/escalate")
 async def escalate(payload: EscalateRequest, request: Request):
@@ -230,10 +221,7 @@
     Queue escalation for human review.
     """
     async with app.state.db_pool.acquire() as conn:
-<<<<<<< HEAD
-=======
         # Get previous hash (empty for first entry)
->>>>>>> 871f1c95
         prev_row = await conn.fetchrow(
             """
             SELECT entry_hash FROM audit_log
@@ -245,18 +233,12 @@
         )
         prev_hash = prev_row["entry_hash"] if prev_row else ""
 
-<<<<<<< HEAD
-=======
         # Compute entry hash
->>>>>>> 871f1c95
         decision_detail = {"reason": payload.reason, "region_code": payload.region_code}
         hash_input = prev_hash + "escalation_request" + json.dumps(decision_detail)
         entry_hash = hashlib.sha256(hash_input.encode()).hexdigest()
 
-<<<<<<< HEAD
-=======
         # Insert escalation entry
->>>>>>> 871f1c95
         await conn.execute(
             """
             INSERT INTO audit_log (
@@ -279,14 +261,12 @@
     response = JSONResponse(content={"status": "queued"})
     request_id = ensure_request_id(request, response)
 
-<<<<<<< HEAD
     logger.info({
         "event": "audit_escalated",
         "scan_id": payload.scan_id,
         "region_code": payload.region_code,
         "request_id": request_id,
     })
-=======
     logger.info(
         {
             "event": "audit_escalated",
@@ -295,7 +275,6 @@
             "request_id": request_id,
         }
     )
->>>>>>> 871f1c95
 
     return response
 
@@ -305,11 +284,8 @@
     """
     Explain audit trail for a scan.
     NEVER return facet bodies or user PII here.
-<<<<<<< HEAD
     NEVER include purchase history or ownership lineage.
     NEVER include PII.
-=======
->>>>>>> 871f1c95
     """
     async with app.state.db_pool.acquire() as conn:
         row = await conn.fetchrow(
@@ -351,7 +327,6 @@
     response = JSONResponse(content=body)
     request_id = ensure_request_id(request, response)
 
-<<<<<<< HEAD
     logger.info({
         "event": "audit_explain",
         "scan_id": scan_id,
@@ -363,7 +338,6 @@
     return response
 
 
-=======
     logger.info(
         {
             "event": "audit_explain",
@@ -377,7 +351,6 @@
     return response
 
 
->>>>>>> 871f1c95
 @app.get("/health")
 async def health():
     return JSONResponse(content={"status": "ok"})
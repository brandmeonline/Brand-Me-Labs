--- conflicted
+++ resolved
@@ -1,10 +1,7 @@
 # brandme-agents/knowledge/src/main.py
 
-<<<<<<< HEAD
 from typing import Optional
-=======
 from typing import List, Dict, Optional
->>>>>>> 871f1c95
 from fastapi import FastAPI, Request, Query
 from fastapi.responses import JSONResponse
 from contextlib import asynccontextmanager
@@ -17,10 +14,7 @@
 
 @asynccontextmanager
 async def lifespan(app: FastAPI):
-<<<<<<< HEAD
-=======
     # Startup
->>>>>>> 871f1c95
     app.state.db_pool = await asyncpg.create_pool(
         host="postgres",
         port=5432,
@@ -32,22 +26,18 @@
     )
     logger.info({"event": "knowledge_service_started"})
     yield
-<<<<<<< HEAD
     await app.state.db_pool.close()
     logger.info({"event": "knowledge_service_stopped"})
 
-=======
     # Shutdown
     await app.state.db_pool.close()
     logger.info({"event": "knowledge_service_stopped"})
 
 
 app = FastAPI(lifespan=lifespan)
->>>>>>> 871f1c95
 
 app = FastAPI(lifespan=lifespan)
 
-<<<<<<< HEAD
 
 @app.get("/garment/{garment_id}/passport")
 async def get_garment_passport(garment_id: str, request: Request, scope: Optional[str] = Query("public")):
@@ -57,7 +47,6 @@
     NEVER return pricing history, ownership lineage, wallet addresses, or anything personal.
     TODO: future - friends_only/private may include richer data with consent, but NEVER pricing lineage, ownership chain, or PII.
     """
-=======
 @app.get("/garment/{garment_id}/passport")
 async def get_garment_passport(
     garment_id: str, request: Request, scope: Optional[str] = Query("public")
@@ -71,7 +60,6 @@
     BUT STILL MUST NOT leak pricing lineage or private ownership chain without explicit design.
     """
     # For MLS, return only public-safe facets
->>>>>>> 871f1c95
     safe_facets_list = [
         {
             "facet_type": "ESG",
@@ -83,10 +71,8 @@
         {
             "facet_type": "ORIGIN",
             "facet_payload_preview": {
-<<<<<<< HEAD
                 "cut_and_sewn": "Brooklyn, NY",
                 "designer": "KAI / Atelier 7",
-=======
                 "designer": "Stella McCartney",
                 "cut_and_sewn": "Italy",
             },
@@ -95,7 +81,6 @@
             "facet_type": "MATERIALS",
             "facet_payload_preview": {
                 "composition": "95% Organic Cotton, 5% Elastane",
->>>>>>> 871f1c95
             },
         },
     ]
@@ -105,7 +90,6 @@
     response = JSONResponse(content=payload)
     request_id = ensure_request_id(request, response)
 
-<<<<<<< HEAD
     logger.debug({
         "event": "knowledge_passport_lookup",
         "garment_partial": truncate_id(garment_id),
@@ -113,7 +97,6 @@
         "facet_count": len(payload["facets"]),
         "request_id": request_id,
     })
-=======
     logger.debug(
         {
             "event": "knowledge_passport_lookup",
@@ -123,7 +106,6 @@
             "request_id": request_id,
         }
     )
->>>>>>> 871f1c95
 
     return response
 

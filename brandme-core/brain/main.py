--- conflicted
+++ resolved
@@ -142,12 +142,8 @@
 # v6 fix: CORS for public-facing brain service
 app.add_middleware(
     CORSMiddleware,
-<<<<<<< HEAD
-    allow_origins=["*"],  # TODO tighten in prod
-=======
     allow_origins=["http://localhost:3000", "http://localhost:3002"],
     allow_credentials=True,
->>>>>>> c5326835
     allow_methods=["*"],
     allow_headers=["*"],
 )

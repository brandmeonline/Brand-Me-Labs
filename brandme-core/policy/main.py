# brandme-core/policy/main.py

import datetime as dt
<<<<<<< HEAD
=======
from typing import Optional
>>>>>>> 871f1c95
from fastapi import FastAPI, Request
from fastapi.responses import JSONResponse
from pydantic import BaseModel
from contextlib import asynccontextmanager
import httpx

from brandme_core.logging import get_logger, redact_user_id, ensure_request_id, truncate_id

logger = get_logger("policy_service")


class PolicyCheckRequest(BaseModel):
    scanner_user_id: str
    garment_id: str
    region_code: str
    action: str


<<<<<<< HEAD
async def fetch_owner_and_consent(scanner_user_id: str, garment_id: str, request_id: str, http_client) -> dict:
    """
    1. Resolve garment owner.
    TODO: SELECT owner_user_id FROM garments WHERE garment_id=$1
    2. GET http://identity:8005/identity/{owner_user_id}/profile
    3. Return owner_user_id, owner_region_code, trust_score, friends_allowed, consent_version
    """
    owner_user_id = "owner-stub-123"
    
    try:
        response = await http_client.get(
            f"http://identity:8005/identity/{owner_user_id}/profile",
            headers={"X-Request-Id": request_id},
            timeout=10.0,
        )
        response.raise_for_status()
        profile = response.json()
        return {
            "owner_user_id": owner_user_id,
            "owner_region_code": profile.get("region_code", "unknown"),
            "trust_score": profile.get("trust_score", 0.5),
            "friends_allowed": profile.get("friends_allowed", []),
            "consent_version": profile.get("consent_version", "consent_v1_alpha"),
        }
    except Exception as e:
        logger.error({"event": "identity_call_failed", "error": str(e), "request_id": request_id})
        return {
            "owner_user_id": owner_user_id,
            "owner_region_code": "unknown",
            "trust_score": 0.5,
            "friends_allowed": [],
            "consent_version": "consent_v1_alpha",
        }
=======
class PolicyCheckResponse(BaseModel):
    decision: str  # "allow" | "deny" | "escalate"
    resolved_scope: str  # "public" | "friends_only" | "private"
    policy_version: str


async def fetch_consent_graph(
    scanner_user_id: str, garment_owner_user_id: str, request_id: str, http_client
) -> dict:
    """
    GET http://identity:8005/identity/{garment_owner_user_id}/profile
    Headers: {"X-Request-Id": request_id}
    Expected response includes: {"user_id", "friends_allowed", "consent_version", "region_code", "trust_score"}
    """
    # TODO: Uncomment for production HTTP call
    # try:
    #     response = await http_client.get(
    #         f"http://identity:8005/identity/{garment_owner_user_id}/profile",
    #         headers={"X-Request-Id": request_id},
    #         timeout=10.0,
    #     )
    #     response.raise_for_status()
    #     return response.json()
    # except Exception as e:
    #     logger.error({"event": "identity_call_failed", "error": str(e), "request_id": request_id})
    #     # Fallback
    #     return {
    #         "friends_allowed": [],
    #         "consent_version": "consent_v1_alpha",
    #         "trust_score": 0.5,
    #     }

    # MLS stub:
    return {
        "friends_allowed": [],
        "consent_version": "consent_v1_alpha",
        "trust_score": 0.8,
    }


def is_allowed(region_code: str) -> bool:
    """Check if region is allowed."""
    blocked_regions = {"BLOCKED_REGION"}
    return region_code not in blocked_regions
>>>>>>> 871f1c95


@asynccontextmanager
async def lifespan(app: FastAPI):
<<<<<<< HEAD
    app.state.http_client = httpx.AsyncClient()
    logger.info({"event": "policy_service_started"})
    yield
=======
    # Startup
    app.state.http_client = httpx.AsyncClient()
    logger.info({"event": "policy_service_started"})
    yield
    # Shutdown
>>>>>>> 871f1c95
    await app.state.http_client.aclose()
    logger.info({"event": "policy_service_stopped"})


app = FastAPI(lifespan=lifespan)


@app.post("/policy/check")
async def policy_check(payload: PolicyCheckRequest, request: Request):
    """
    Check policy: consent graph + region rules -> decision + resolved_scope + policy_version.
    """
    response = JSONResponse(content={})
    request_id = ensure_request_id(request, response)
<<<<<<< HEAD

    consent_data = await fetch_owner_and_consent(
        payload.scanner_user_id,
        payload.garment_id,
        request_id,
        app.state.http_client,
    )

    owner_user_id = consent_data["owner_user_id"]
    trust_score = consent_data["trust_score"]
    friends_allowed = consent_data["friends_allowed"]

    if payload.scanner_user_id == owner_user_id:
=======

    # For MLS, assume garment owner is same as scanner (self-scan) or a synthetic owner
    # TODO: lookup garment_owner_user_id from garment_id in garments table
    garment_owner_user_id = payload.scanner_user_id  # MLS stub

    consent_graph = await fetch_consent_graph(
        payload.scanner_user_id, garment_owner_user_id, request_id, app.state.http_client
    )

    friends_allowed = consent_graph.get("friends_allowed", [])
    trust_score = consent_graph.get("trust_score", 0.5)

    # Determine resolved_scope based on consent graph
    if payload.scanner_user_id == garment_owner_user_id:
>>>>>>> 871f1c95
        resolved_scope = "private"
    elif payload.scanner_user_id in friends_allowed:
        resolved_scope = "friends_only"
    else:
        resolved_scope = "public"

<<<<<<< HEAD
    blocked_regions = {"BLOCKED_REGION"}
    if payload.region_code in blocked_regions:
        decision = "deny"
    else:
        if resolved_scope != "public" and trust_score < 0.75:
            decision = "escalate"
        else:
            decision = "allow"

    policy_version = f"policy_v1_{payload.region_code}"

=======
    # Check region rules
    if not is_allowed(payload.region_code):
        decision = "deny"
    else:
        # TODO: tune trust_score threshold per region, and keep per-region legal basis
        if resolved_scope != "public" and trust_score < 0.6:
            decision = "escalate"
        else:
            decision = "allow"

    policy_version = f"policy_v1_{payload.region_code}"

>>>>>>> 871f1c95
    response_body = {
        "decision": decision,
        "resolved_scope": resolved_scope,
        "policy_version": policy_version,
    }

    response = JSONResponse(content=response_body)
    request_id = ensure_request_id(request, response)

<<<<<<< HEAD
    logger.info({
        "event": "policy_decision",
        "scanner_user": redact_user_id(payload.scanner_user_id),
        "garment_owner": redact_user_id(owner_user_id),
        "garment_partial": truncate_id(payload.garment_id),
        "region_code": payload.region_code,
        "decision": decision,
        "resolved_scope": resolved_scope,
        "request_id": request_id,
    })
=======
    logger.info(
        {
            "event": "policy_checked",
            "scanner_user": redact_user_id(payload.scanner_user_id),
            "garment_owner": redact_user_id(garment_owner_user_id),
            "resolved_scope": resolved_scope,
            "decision": decision,
            "region_code": payload.region_code,
            "request_id": request_id,
        }
    )
>>>>>>> 871f1c95

    return response


@app.get("/health")
async def health():
    return JSONResponse(content={"status": "ok"})<|MERGE_RESOLUTION|>--- conflicted
+++ resolved
@@ -1,10 +1,7 @@
 # brandme-core/policy/main.py
 
 import datetime as dt
-<<<<<<< HEAD
-=======
 from typing import Optional
->>>>>>> 871f1c95
 from fastapi import FastAPI, Request
 from fastapi.responses import JSONResponse
 from pydantic import BaseModel
@@ -23,7 +20,6 @@
     action: str
 
 
-<<<<<<< HEAD
 async def fetch_owner_and_consent(scanner_user_id: str, garment_id: str, request_id: str, http_client) -> dict:
     """
     1. Resolve garment owner.
@@ -57,7 +53,6 @@
             "friends_allowed": [],
             "consent_version": "consent_v1_alpha",
         }
-=======
 class PolicyCheckResponse(BaseModel):
     decision: str  # "allow" | "deny" | "escalate"
     resolved_scope: str  # "public" | "friends_only" | "private"
@@ -102,22 +97,18 @@
     """Check if region is allowed."""
     blocked_regions = {"BLOCKED_REGION"}
     return region_code not in blocked_regions
->>>>>>> 871f1c95
 
 
 @asynccontextmanager
 async def lifespan(app: FastAPI):
-<<<<<<< HEAD
     app.state.http_client = httpx.AsyncClient()
     logger.info({"event": "policy_service_started"})
     yield
-=======
     # Startup
     app.state.http_client = httpx.AsyncClient()
     logger.info({"event": "policy_service_started"})
     yield
     # Shutdown
->>>>>>> 871f1c95
     await app.state.http_client.aclose()
     logger.info({"event": "policy_service_stopped"})
 
@@ -132,7 +123,6 @@
     """
     response = JSONResponse(content={})
     request_id = ensure_request_id(request, response)
-<<<<<<< HEAD
 
     consent_data = await fetch_owner_and_consent(
         payload.scanner_user_id,
@@ -146,8 +136,6 @@
     friends_allowed = consent_data["friends_allowed"]
 
     if payload.scanner_user_id == owner_user_id:
-=======
-
     # For MLS, assume garment owner is same as scanner (self-scan) or a synthetic owner
     # TODO: lookup garment_owner_user_id from garment_id in garments table
     garment_owner_user_id = payload.scanner_user_id  # MLS stub
@@ -161,26 +149,17 @@
 
     # Determine resolved_scope based on consent graph
     if payload.scanner_user_id == garment_owner_user_id:
->>>>>>> 871f1c95
         resolved_scope = "private"
     elif payload.scanner_user_id in friends_allowed:
         resolved_scope = "friends_only"
     else:
         resolved_scope = "public"
 
-<<<<<<< HEAD
     blocked_regions = {"BLOCKED_REGION"}
     if payload.region_code in blocked_regions:
         decision = "deny"
     else:
         if resolved_scope != "public" and trust_score < 0.75:
-            decision = "escalate"
-        else:
-            decision = "allow"
-
-    policy_version = f"policy_v1_{payload.region_code}"
-
-=======
     # Check region rules
     if not is_allowed(payload.region_code):
         decision = "deny"
@@ -193,7 +172,6 @@
 
     policy_version = f"policy_v1_{payload.region_code}"
 
->>>>>>> 871f1c95
     response_body = {
         "decision": decision,
         "resolved_scope": resolved_scope,
@@ -203,7 +181,6 @@
     response = JSONResponse(content=response_body)
     request_id = ensure_request_id(request, response)
 
-<<<<<<< HEAD
     logger.info({
         "event": "policy_decision",
         "scanner_user": redact_user_id(payload.scanner_user_id),
@@ -214,7 +191,6 @@
         "resolved_scope": resolved_scope,
         "request_id": request_id,
     })
-=======
     logger.info(
         {
             "event": "policy_checked",
@@ -226,7 +202,6 @@
             "request_id": request_id,
         }
     )
->>>>>>> 871f1c95
 
     return response
 

# brandme-governance/governance_console/main.py

<<<<<<< HEAD
=======
from typing import List
>>>>>>> 871f1c95
from fastapi import FastAPI, Request
from fastapi.responses import JSONResponse
from pydantic import BaseModel
from contextlib import asynccontextmanager
import asyncpg

from brandme_core.logging import get_logger, redact_user_id, ensure_request_id

logger = get_logger("governance_console")
<<<<<<< HEAD


=======


>>>>>>> 871f1c95
class GovernanceDecisionRequest(BaseModel):
    approved: bool
    reviewer_user_id: str
    note: str


@asynccontextmanager
async def lifespan(app: FastAPI):
<<<<<<< HEAD
=======
    # Startup
>>>>>>> 871f1c95
    app.state.db_pool = await asyncpg.create_pool(
        host="postgres",
        port=5432,
        database="brandme",
        user="postgres",
        password="postgres",
        min_size=5,
        max_size=20,
    )
    logger.info({"event": "governance_console_started"})
    yield
<<<<<<< HEAD
=======
    # Shutdown
>>>>>>> 871f1c95
    await app.state.db_pool.close()
    logger.info({"event": "governance_console_stopped"})


app = FastAPI(lifespan=lifespan)


@app.get("/governance/escalations")
async def get_escalations(request: Request):
    """
    List pending escalations requiring human review.
    NEVER expose facet bodies, only high-level escalation metadata.
<<<<<<< HEAD
    NEVER log PII.
=======
>>>>>>> 871f1c95
    """
    async with app.state.db_pool.acquire() as conn:
        rows = await conn.fetch(
            """
            SELECT
                al.related_scan_id AS scan_id,
<<<<<<< HEAD
                se.region_code AS region_code,
                (al.decision_detail->>'reason') AS reason,
                al.created_at AS created_at
            FROM audit_log al
            JOIN scan_event se ON se.scan_id = al.related_scan_id
=======
                (al.decision_detail->>'reason') AS reason,
                (al.decision_detail->>'region_code') AS region_code,
                al.created_at
            FROM audit_log al
>>>>>>> 871f1c95
            WHERE al.escalated_to_human = TRUE
              AND al.human_approver_id IS NULL
            ORDER BY al.created_at DESC
            """
        )

    escalations = [
        {
            "scan_id": row["scan_id"],
            "region_code": row["region_code"],
            "reason": row["reason"],
            "created_at": row["created_at"].isoformat() + "Z" if row["created_at"] else None,
        }
        for row in rows
    ]

    response = JSONResponse(content=escalations)
    request_id = ensure_request_id(request, response)

<<<<<<< HEAD
    logger.info({
        "event": "governance_list_escalations",
        "pending_count": len(escalations),
        "request_id": request_id,
    })
=======
    logger.info(
        {
            "event": "governance_list_escalations",
            "pending_count": len(escalations),
            "request_id": request_id,
        }
    )
>>>>>>> 871f1c95

    return response


@app.post("/governance/escalations/{scan_id}/decision")
async def resolve_escalation(scan_id: str, payload: GovernanceDecisionRequest, request: Request):
    """
    Approve or deny an escalated scan.
<<<<<<< HEAD
    TODO: if approved == True, future: trigger orchestrator to finalize anchoring with /scan/commit replay
    NEVER log PII, only redacted reviewer_user_id.
=======
    TODO: if approved == True, in future tell orchestrator to finalize anchoring for this scan_id.
>>>>>>> 871f1c95
    """
    async with app.state.db_pool.acquire() as conn:
        await conn.execute(
            """
            UPDATE audit_log
            SET human_approver_id = $1,
                escalated_to_human = FALSE,
                decision_summary = decision_summary || ' / human_decision',
                decision_detail = jsonb_set(
                    decision_detail,
                    '{governance_note}',
                    to_jsonb($2::text),
                    true
                )
            WHERE related_scan_id = $3
              AND escalated_to_human = TRUE
              AND human_approver_id IS NULL
            """,
            payload.reviewer_user_id,
            payload.note,
            scan_id,
        )

<<<<<<< HEAD
    response = JSONResponse(content={"status": "resolved"})
    request_id = ensure_request_id(request, response)

    logger.info({
        "event": "governance_resolved_escalation",
        "scan_id": scan_id,
        "approved": payload.approved,
        "reviewer_user": redact_user_id(payload.reviewer_user_id),
        "request_id": request_id,
    })
=======
    # TODO: if approved == True, finalize anchoring in orchestrator

    response = JSONResponse(content={"status": "resolved"})
    request_id = ensure_request_id(request, response)

    logger.info(
        {
            "event": "governance_resolved_escalation",
            "scan_id": scan_id,
            "approved": payload.approved,
            "reviewer_user": redact_user_id(payload.reviewer_user_id),
            "request_id": request_id,
        }
    )
>>>>>>> 871f1c95

    return response


@app.get("/health")
async def health():
    return JSONResponse(content={"status": "ok"})<|MERGE_RESOLUTION|>--- conflicted
+++ resolved
@@ -1,9 +1,6 @@
 # brandme-governance/governance_console/main.py
 
-<<<<<<< HEAD
-=======
 from typing import List
->>>>>>> 871f1c95
 from fastapi import FastAPI, Request
 from fastapi.responses import JSONResponse
 from pydantic import BaseModel
@@ -13,13 +10,10 @@
 from brandme_core.logging import get_logger, redact_user_id, ensure_request_id
 
 logger = get_logger("governance_console")
-<<<<<<< HEAD
 
 
-=======
 
 
->>>>>>> 871f1c95
 class GovernanceDecisionRequest(BaseModel):
     approved: bool
     reviewer_user_id: str
@@ -28,10 +22,7 @@
 
 @asynccontextmanager
 async def lifespan(app: FastAPI):
-<<<<<<< HEAD
-=======
     # Startup
->>>>>>> 871f1c95
     app.state.db_pool = await asyncpg.create_pool(
         host="postgres",
         port=5432,
@@ -43,10 +34,7 @@
     )
     logger.info({"event": "governance_console_started"})
     yield
-<<<<<<< HEAD
-=======
     # Shutdown
->>>>>>> 871f1c95
     await app.state.db_pool.close()
     logger.info({"event": "governance_console_stopped"})
 
@@ -59,28 +47,22 @@
     """
     List pending escalations requiring human review.
     NEVER expose facet bodies, only high-level escalation metadata.
-<<<<<<< HEAD
     NEVER log PII.
-=======
->>>>>>> 871f1c95
     """
     async with app.state.db_pool.acquire() as conn:
         rows = await conn.fetch(
             """
             SELECT
                 al.related_scan_id AS scan_id,
-<<<<<<< HEAD
                 se.region_code AS region_code,
                 (al.decision_detail->>'reason') AS reason,
                 al.created_at AS created_at
             FROM audit_log al
             JOIN scan_event se ON se.scan_id = al.related_scan_id
-=======
                 (al.decision_detail->>'reason') AS reason,
                 (al.decision_detail->>'region_code') AS region_code,
                 al.created_at
             FROM audit_log al
->>>>>>> 871f1c95
             WHERE al.escalated_to_human = TRUE
               AND al.human_approver_id IS NULL
             ORDER BY al.created_at DESC
@@ -100,13 +82,11 @@
     response = JSONResponse(content=escalations)
     request_id = ensure_request_id(request, response)
 
-<<<<<<< HEAD
     logger.info({
         "event": "governance_list_escalations",
         "pending_count": len(escalations),
         "request_id": request_id,
     })
-=======
     logger.info(
         {
             "event": "governance_list_escalations",
@@ -114,7 +94,6 @@
             "request_id": request_id,
         }
     )
->>>>>>> 871f1c95
 
     return response
 
@@ -123,12 +102,9 @@
 async def resolve_escalation(scan_id: str, payload: GovernanceDecisionRequest, request: Request):
     """
     Approve or deny an escalated scan.
-<<<<<<< HEAD
     TODO: if approved == True, future: trigger orchestrator to finalize anchoring with /scan/commit replay
     NEVER log PII, only redacted reviewer_user_id.
-=======
     TODO: if approved == True, in future tell orchestrator to finalize anchoring for this scan_id.
->>>>>>> 871f1c95
     """
     async with app.state.db_pool.acquire() as conn:
         await conn.execute(
@@ -152,7 +128,6 @@
             scan_id,
         )
 
-<<<<<<< HEAD
     response = JSONResponse(content={"status": "resolved"})
     request_id = ensure_request_id(request, response)
 
@@ -163,7 +138,6 @@
         "reviewer_user": redact_user_id(payload.reviewer_user_id),
         "request_id": request_id,
     })
-=======
     # TODO: if approved == True, finalize anchoring in orchestrator
 
     response = JSONResponse(content={"status": "resolved"})
@@ -178,7 +152,6 @@
             "request_id": request_id,
         }
     )
->>>>>>> 871f1c95
 
     return response
 
